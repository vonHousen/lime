"""
Functions for explaining classifiers that use tabular data (matrices).
"""
import collections
import copy
import json
import warnings

import numpy as np
import sklearn
import sklearn.preprocessing

from lime.discretize import QuartileDiscretizer
from lime.discretize import DecileDiscretizer
from lime.discretize import EntropyDiscretizer
from lime.exceptions import LimeError
from . import explanation
from . import lime_base


class TableDomainMapper(explanation.DomainMapper):
    """Maps feature ids to names, generates table views, etc"""

    def __init__(self, feature_names, feature_values, scaled_row,
                 categorical_features, discretized_feature_names=None):
        """Init.

        Args:
            feature_names: list of feature names, in order
            feature_values: list of strings with the values of the original row
            scaled_row: scaled row
            categorical_features: list of categorical features ids (ints)
        """
        self.exp_feature_names = feature_names
        self.discretized_feature_names = discretized_feature_names
        self.feature_names = feature_names
        self.feature_values = feature_values
        self.scaled_row = scaled_row
        self.all_categorical = len(categorical_features) == len(scaled_row)
        self.categorical_features = categorical_features

    def map_exp_ids(self, exp):
        """Maps ids to feature names.

        Args:
            exp: list of tuples [(id, weight), (id,weight)]

        Returns:
            list of tuples (feature_name, weight)
        """
        names = self.exp_feature_names
        if self.discretized_feature_names is not None:
            names = self.discretized_feature_names
        return [(names[x[0]], x[1]) for x in exp]

    def visualize_instance_html(self,
                                exp,
                                label,
                                div_name,
                                exp_object_name,
                                show_table=True,
                                show_all=False):
        """Shows the current example in a table format.

        Args:
             exp: list of tuples [(id, weight), (id,weight)]
             label: label id (integer)
             div_name: name of div object to be used for rendering(in js)
             exp_object_name: name of js explanation object
             show_table: if False, don't show table visualization.
             show_all: if True, show zero-weighted features in the table.
        """
        if not show_table:
            return ''
        weights = [0] * len(self.feature_names)
        for x in exp:
            weights[x[0]] = x[1]
        out_list = list(zip(self.exp_feature_names, self.feature_values,
                            weights))
        if not show_all:
            out_list = [out_list[x[0]] for x in exp]
        ret = u'''
            %s.show_raw_tabular(%s, %d, %s);
        ''' % (exp_object_name, json.dumps(out_list), label, div_name)
        return ret


class LimeTabularExplainer(object):
    """Explains predictions on tabular (i.e. matrix) data.
    For numerical features, perturb them by sampling from a Normal(0,1) and
    doing the inverse operation of mean-centering and scaling, according to the
    means and stds in the training data. For categorical features, perturb by
    sampling according to the training distribution, and making a binary
    feature that is 1 when the value is the same as the instance being
    explained."""

    def __init__(self, training_data, training_labels=None, feature_names=None,
                 categorical_features=None, categorical_names=None,
                 kernel_width=None, verbose=False, class_names=None,
                 feature_selection='auto', discretize_continuous=True,
                 discretizer='quartile'):
        """Init function.

        Args:
            training_data: numpy 2d array
            training_labels: labels for training data. Not required, but may be
                used by discretizer.
            feature_names: list of names (strings) corresponding to the columns
                in the training data.
            categorical_features: list of indices (ints) corresponding to the
                categorical columns. Everything else will be considered
                continuous. Values in these columns MUST be integers.
            categorical_names: map from int to list of names, where
                categorical_names[x][y] represents the name of the yth value of
                column x.
            kernel_width: kernel width for the exponential kernel.
            If None, defaults to sqrt(number of columns) * 0.75
            verbose: if true, print local prediction values from linear model
            class_names: list of class names, ordered according to whatever the
                classifier is using. If not present, class names will be '0',
                '1', ...
            feature_selection: feature selection method. can be
                'forward_selection', 'lasso_path', 'none' or 'auto'.
                See function 'explain_instance_with_data' in lime_base.py for
                details on what each of the options does.
            discretize_continuous: if True, all non-categorical features will
                be discretized into quartiles.
            discretizer: only matters if discretize_continuous is True. Options
                are 'quartile', 'decile' or 'entropy'
        """
        self.feature_names = feature_names
        self.categorical_names = categorical_names
        self.categorical_features = categorical_features
        if self.categorical_names is None:
            self.categorical_names = {}
        if self.categorical_features is None:
            self.categorical_features = []
        if self.feature_names is None:
            self.feature_names = [str(i) for i in range(training_data.shape[1])]

        self.discretizer = None
        if discretize_continuous:
            if discretizer == 'quartile':
                self.discretizer = QuartileDiscretizer(
<<<<<<< HEAD
                    training_data,
                    self.categorical_features,
                    feature_names,
                    labels=training_labels)
            elif discretizer == 'decile':
                self.discretizer = DecileDiscretizer(
                    training_data,
                    self.categorical_features,
                    feature_names,
                    labels=training_labels)
            elif discretizer == 'entropy':
                self.discretizer = EntropyDiscretizer(
                    training_data,
                    self.categorical_features,
                    feature_names,
                    labels=training_labels)
=======
                    training_data, self.categorical_features,
                    self.feature_names, labels=training_labels)
            elif discretizer == 'decile':
                self.discretizer = DecileDiscretizer(
                    training_data, self.categorical_features,
                    self.feature_names, labels=training_labels)
            elif discretizer == 'entropy':
                self.discretizer = EntropyDiscretizer(
                    training_data, self.categorical_features,
                    self.feature_names, labels=training_labels)
>>>>>>> 0a5b69b9
            else:
                raise ValueError('''Discretizer must be 'quartile',''' +
                                 ''' 'decile' or 'entropy' ''')
            self.categorical_features = range(training_data.shape[1])
            discretized_training_data = self.discretizer.discretize(
                    training_data)

        if kernel_width is None:
            kernel_width = np.sqrt(training_data.shape[1]) * .75
        kernel_width = float(kernel_width)

        def kernel(d):
            return np.sqrt(np.exp(-(d ** 2) / kernel_width ** 2))

        self.feature_selection = feature_selection
        self.base = lime_base.LimeBase(kernel, verbose)
        self.scaler = None
        self.class_names = class_names
        self.feature_names = feature_names
        self.scaler = sklearn.preprocessing.StandardScaler(with_mean=False)
        self.scaler.fit(training_data)
        self.feature_values = {}
        self.feature_frequencies = {}

        for feature in self.categorical_features:
            feature_count = collections.defaultdict(lambda: 0.0)
            column = training_data[:, feature]
            if self.discretizer is not None:
                column = discretized_training_data[:, feature]
                feature_count[0] = 0.
                feature_count[1] = 0.
                feature_count[2] = 0.
                feature_count[3] = 0.
            for value in column:
                feature_count[value] += 1
            values, frequencies = map(list, zip(*(feature_count.items())))
            self.feature_values[feature] = values
            self.feature_frequencies[feature] = (np.array(frequencies) /
                                                 sum(frequencies))
            self.scaler.mean_[feature] = 0
            self.scaler.scale_[feature] = 1

    @staticmethod
    def round_stuff(x):
        return ['%.2f' % a for a in x]

    def explain_instance(self, data_row, classifier_fn, labels=(1,),
                         top_labels=None, num_features=10, num_samples=5000,
                         distance_metric='euclidean', model_regressor=None):
        """Generates explanations for a prediction.

        First, we generate neighborhood data by randomly perturbing features
        from the instance (see __data_inverse). We then learn locally weighted
        linear models on this neighborhood data to explain each of the classes
        in an interpretable way (see lime_base.py).

        Args:
            data_row: 1d numpy array, corresponding to a row
            classifier_fn: classifier prediction probability function, which
                takes a numpy array and outputs prediction probabilities.  For
                ScikitClassifiers , this is classifier.predict_proba.
            labels: iterable with labels to be explained.
            top_labels: if not None, ignore labels and produce explanations for
                the K labels with highest prediction probabilities, where K is
                this parameter.
            num_features: maximum number of features present in explanation
            num_samples: size of the neighborhood to learn the linear model
            distance_metric: the distance metric to use for weights.
            model_regressor: sklearn regressor to use in explanation. Defaults
            to Ridge regression in LimeBase. Must have model_regressor.coef_
            and 'sample_weight' as a parameter to model_regressor.fit()

        Returns:
            An Explanation object (see explanation.py) with the corresponding
            explanations.
        """
        data, inverse = self.__data_inverse(data_row, num_samples)
        scaled_data = (data - self.scaler.mean_) / self.scaler.scale_

        distances = sklearn.metrics.pairwise_distances(
                scaled_data,
                scaled_data[0].reshape(1, -1),
                metric=distance_metric
        ).ravel()

        yss = classifier_fn(inverse)

        if len(yss.shape) == 1:
            predict_proba = False
        elif len(yss.shape) == 2:
            predict_proba = True
        else:
            # raise exceptions.ModelException("Your model is outputting arrays
            # with {} dimensions".format(len(yss.shape)))
            raise ValueError("Your model is outputting "
                             "arrays with {} dimensions".format(len(yss.shape)))

        if not predict_proba:
            raise NotImplementedError("LIME does not currently support "
                                      "classifier models without probability "
                                      "scores. If this conflicts with your "
                                      "use case, please let us know: "
                                      "https://github.com/datascienceinc/lime/issues/16")

        elif predict_proba:
            if self.class_names is None:
                self.class_names = [str(x) for x in range(yss[0].shape[0])]
            else:
                self.class_names = list(self.class_names)
            if not np.allclose(yss.sum(axis=1), 1.0):
                warnings.warn("""
                Predictions are not summing to 1, and
                thus does not constitute a probability space.
                Check that you classifier outputs probabilities
                (Not log_probas, or class predictions).
                """)
        feature_names = copy.deepcopy(self.feature_names)
        if feature_names is None:
            feature_names = [str(x) for x in range(data_row.shape[0])]

<<<<<<< HEAD
        values = self.round_stuff(data_row)
=======
        values = ['%.2f' % a for a in data_row]

>>>>>>> 0a5b69b9
        for i in self.categorical_features:
            if self.discretizer is not None and i in self.discretizer.lambdas:
                continue
            name = int(data_row[i])
            if i in self.categorical_names:
                name = self.categorical_names[i][name]
            feature_names[i] = '%s=%s' % (feature_names[i], name)
            values[i] = 'True'
        categorical_features = self.categorical_features
        discretized_feature_names = None
        if self.discretizer is not None:
            categorical_features = range(data.shape[1])
            discretized_instance = self.discretizer.discretize(data_row)
            discretized_feature_names = copy.deepcopy(feature_names)
            for f in self.discretizer.names:
                discretized_feature_names[f] = self.discretizer.names[f][int(
                        discretized_instance[f])]

        domain_mapper = TableDomainMapper(
                feature_names, values, scaled_data[0],
                categorical_features=categorical_features,
                discretized_feature_names=discretized_feature_names)
        ret_exp = explanation.Explanation(domain_mapper=domain_mapper,
                                          class_names=self.class_names)
        ret_exp.predict_proba = yss[0]
        if top_labels:
            labels = np.argsort(yss[0])[-top_labels:]
            ret_exp.top_labels = list(labels)
            ret_exp.top_labels.reverse()
        for label in labels:
            (ret_exp.intercept[label],
             ret_exp.local_exp[label],
             ret_exp.score) = self.base.explain_instance_with_data(
                    scaled_data, yss, distances, label, num_features,
                    model_regressor=model_regressor,
                    feature_selection=self.feature_selection)
        return ret_exp

    def __data_inverse(self,
                       data_row,
                       num_samples):
        """Generates a neighborhood around a prediction.

        For numerical features, perturb them by sampling from a Normal(0,1) and
        doing the inverse operation of mean-centering and scaling, according to
        the means and stds in the training data. For categorical features,
        perturb by sampling according to the training distribution, and making
        a binary feature that is 1 when the value is the same as the instance
        being explained.

        Args:
            data_row: 1d numpy array, corresponding to a row
            num_samples: size of the neighborhood to learn the linear model

        Returns:
            A tuple (data, inverse), where:
                data: dense num_samples * K matrix, where categorical features
                are encoded with either 0 (not equal to the corresponding value
                in data_row) or 1. The first row is the original instance.
                inverse: same as data, except the categorical features are not
                binary, but categorical (as the original data)
        """
        data = np.zeros((num_samples, data_row.shape[0]))
        categorical_features = range(data_row.shape[0])
        if self.discretizer is None:
            data = np.random.normal(
                    0, 1, num_samples * data_row.shape[0]).reshape(
                    num_samples, data_row.shape[0])
            data = data * self.scaler.scale_ + self.scaler.mean_
            categorical_features = self.categorical_features
            first_row = data_row
        else:
            first_row = self.discretizer.discretize(data_row)
        data[0] = data_row.copy()
        inverse = data.copy()
        for column in categorical_features:
            values = self.feature_values[column]
            freqs = self.feature_frequencies[column]
            inverse_column = np.random.choice(values, size=num_samples,
                                              replace=True, p=freqs)
            binary_column = np.array([1 if x == first_row[column]
                                      else 0 for x in inverse_column])
            binary_column[0] = 1
            inverse_column[0] = data[0, column]
            data[:, column] = binary_column
            inverse[:, column] = inverse_column
        if self.discretizer is not None:
            inverse[1:] = self.discretizer.undiscretize(inverse[1:])
        inverse[0] = data_row
        return data, inverse

    def explain_regressor_instance(
            self,
            data_row,
            predict_fn,
            num_features=10,
            num_samples=5000,
            distance_metric='euclidean',
            model_regressor=None,
            testing=False):
        """Generates explanations for a prediction.
        First, we generate neighborhood data by randomly perturbing features
        from the instance (see __data_inverse). We then learn locally weighted
        linear models on this neighborhood data to explain changes in the
        prediction in an interpretable way (see lime_base.py).
        Args:
            data_row: 1d numpy array, corresponding to a row
            predict_fn: prediction function, which
                takes a numpy array and expected values.  For
                ScikitRegressors , this is classifier.predict.
        """
<<<<<<< HEAD
=======

>>>>>>> 0a5b69b9
        data, inverse = self.__data_inverse(data_row, num_samples)

        scaled_data = (data - self.scaler.mean_) / self.scaler.scale_

        distances = sklearn.metrics.pairwise_distances(
                scaled_data,
                scaled_data[0].reshape(1, -1),
                metric=distance_metric
        ).ravel()

        yss = predict_fn(inverse)
        predicted_value = yss[0]
        min_y = min(yss)
        max_y = max(yss)

        if not isinstance(yss, np.ndarray):
<<<<<<< HEAD
            raise LimeError(
                "Your model needs to output numpy arrays")

        # if predictions are a single column, then either the model is a
        # predict_proba with only a single class (where probabilities
        # are all one), or the model is predicting the most likely class.
        #  We will assume it's the latter case, but perhaps we
        # eventually want to check for the former case.
        if len(yss.shape) != 1:
            raise LimeError(
                    "Your regressor model is outputting arrays"
                    "with {} dimensions".format(len(yss.shape)))

        yss = yss[:, np.newaxis]  # add a dimension
=======
            raise(ValueError("Your model needs to output numpy arrays"))

        # if predictions are a single column, then either the model is a predict_proba
        # with only a single class (where probabilities are all one),
        # or the model is predicting the most likely class. We will assume
        # its the latter case, but perhaps we eventually want to check for the former case.
        # We should use the skater.ModelObject to abstract this stuff.
        if len(yss.shape) == 1:
            pass
        else:
            raise(ValueError("Your regressor model is outputting "
                             "arrays with {} dimensions".format(len(yss.shape))))

        # add a dimension
        yss = yss[:, np.newaxis]
>>>>>>> 0a5b69b9

        feature_names = copy.deepcopy(self.feature_names)

        if feature_names is None:
            feature_names = [str(x) for x in range(data_row.shape[0])]

        values = self.round_stuff(data_row)

        for i in self.categorical_features:
            if self.discretizer is not None and i in self.discretizer.lambdas:
                continue
            name = int(data_row[i])
            if i in self.categorical_names:
                name = self.categorical_names[i][name]
            feature_names[i] = '%s=%s' % (feature_names[i], name)
            values[i] = 'True'
        categorical_features = self.categorical_features
        discretized_feature_names = None
        if self.discretizer is not None:
            categorical_features = range(data.shape[1])
            discretized_instance = self.discretizer.discretize(data_row)
            discretized_feature_names = copy.deepcopy(feature_names)
            for f in self.discretizer.names:
                discretized_feature_names[f] = self.discretizer.names[f][int(
                        discretized_instance[f])]

        domain_mapper = TableDomainMapper(
                feature_names, values, scaled_data[0],
                categorical_features=categorical_features,
                discretized_feature_names=discretized_feature_names)
        ret_exp = explanation.RegressionsExplanation(
                domain_mapper=domain_mapper)
        ret_exp.predicted_value = predicted_value
        ret_exp.min_value = min_y
        ret_exp.max_value = max_y

        (ret_exp.intercept[1],
         ret_exp.local_exp[1],
         ret_exp.score) = self.base.explain_instance_with_data(
                scaled_data, yss, distances, 0, num_features,
                model_regressor=model_regressor,
                feature_selection=self.feature_selection)

        ret_exp.intercept[0] = ret_exp.intercept[1]
        ret_exp.local_exp[0] = [(i, -1 * j) for i, j in ret_exp.local_exp[1]]
<<<<<<< HEAD
=======

        return ret_exp


class RecurrentTabularExplainer(LimeTabularExplainer):
    """
    An explainer for keras-style recurrent neural networks, where the
    input shape is (n_samples, n_timesteps, n_features). This class
    just extends the LimeTabularExplainer class and reshapes the training
    data and feature names such that they become something like

    (val1_t1, val1_t2, val1_t3, ..., val2_t1, ..., valn_tn)

    Each of the methods that take data reshape it appropriately,
    so you can pass in the training/testing data exactly as you
    would to the recurrent neural network.

    """
    def __init__(self, training_data, training_labels=None, feature_names=None,
                 categorical_features=None, categorical_names=None,
                 kernel_width=None, verbose=False, class_names=None,
                 feature_selection='auto', discretize_continuous=True,
                 discretizer='quartile'):
        """
        Args:
            training_data: numpy 3d array with shape
                (n_samples, n_timesteps, n_features)
            training_labels: labels for training data. Not required, but may be
                used by discretizer.
            feature_names: list of names (strings) corresponding to the columns
                in the training data.
            categorical_features: list of indices (ints) corresponding to the
                categorical columns. Everything else will be considered
                continuous. Values in these columns MUST be integers.
            categorical_names: map from int to list of names, where
                categorical_names[x][y] represents the name of the yth value of
                column x.
            kernel_width: kernel width for the exponential kernel.
            If None, defaults to sqrt(number of columns) * 0.75
            verbose: if true, print local prediction values from linear model
            class_names: list of class names, ordered according to whatever the
                classifier is using. If not present, class names will be '0',
                '1', ...
            feature_selection: feature selection method. can be
                'forward_selection', 'lasso_path', 'none' or 'auto'.
                See function 'explain_instance_with_data' in lime_base.py for
                details on what each of the options does.
            discretize_continuous: if True, all non-categorical features will
                be discretized into quartiles.
            discretizer: only matters if discretize_continuous is True. Options
                are 'quartile', 'decile' or 'entropy'
        """

        # Reshape X
        n_samples, n_timesteps, n_features = training_data.shape
        training_data = np.transpose(training_data, axes=(0, 2, 1)).reshape(
            n_samples, n_timesteps * n_features)
        self.n_timesteps = n_timesteps
        self.n_features = n_features

        # Update the feature names
        feature_names = ['{}_t-{}'.format(n, n_timesteps - (i + 1))
                         for n in feature_names for i in range(n_timesteps)]

        # Send off the the super class to do its magic.
        super(RecurrentTabularExplainer, self).__init__(
            training_data,
            training_labels=training_labels,
            feature_names=feature_names,
            categorical_features=categorical_features,
            categorical_names=categorical_names,
            kernel_width=kernel_width, verbose=verbose,
            class_names=class_names,
            feature_selection=feature_selection,
            discretize_continuous=discretize_continuous,
            discretizer=discretizer)

    def _make_predict_proba(self, func):
        """
        The predict_proba method will expect 3d arrays, but we are reshaping
        them to 2D so that LIME works correctly. This wraps the function
        you give in explain_instance to first reshape the data to have
        the shape the the keras-style network expects.
        """

        def predict_proba(X):
            n_samples = X.shape[0]
            new_shape = (n_samples, self.n_features, self.n_timesteps)
            X = np.transpose(X.reshape(new_shape), axes=(0, 2, 1))
            return func(X)

        return predict_proba

    def explain_instance(self, data_row, classifier_fn, labels=(1,),
                         top_labels=None, num_features=10, num_samples=5000,
                         distance_metric='euclidean', model_regressor=None):
        """Generates explanations for a prediction.

        First, we generate neighborhood data by randomly perturbing features
        from the instance (see __data_inverse). We then learn locally weighted
        linear models on this neighborhood data to explain each of the classes
        in an interpretable way (see lime_base.py).

        Args:
            data_row: 2d numpy array, corresponding to a row
            classifier_fn: classifier prediction probability function, which
                takes a numpy array and outputs prediction probabilities.  For
                ScikitClassifiers , this is classifier.predict_proba.
            labels: iterable with labels to be explained.
            top_labels: if not None, ignore labels and produce explanations for
                the K labels with highest prediction probabilities, where K is
                this parameter.
            num_features: maximum number of features present in explanation
            num_samples: size of the neighborhood to learn the linear model
            distance_metric: the distance metric to use for weights.
            model_regressor: sklearn regressor to use in explanation. Defaults
                to Ridge regression in LimeBase. Must have
                model_regressor.coef_ and 'sample_weight' as a parameter
                to model_regressor.fit()

        Returns:
            An Explanation object (see explanation.py) with the corresponding
            explanations.
        """
>>>>>>> 0a5b69b9

        # Flatten input so that the normal explainer can handle it
        data_row = data_row.T.reshape(self.n_timesteps * self.n_features)

        # Wrap the classifier to reshape input
        classifier_fn = self._make_predict_proba(classifier_fn)
        return super(RecurrentTabularExplainer, self).explain_instance(
            data_row, classifier_fn,
            labels=labels,
            top_labels=top_labels,
            num_features=num_features,
            num_samples=num_samples,
            distance_metric=distance_metric,
            model_regressor=model_regressor)<|MERGE_RESOLUTION|>--- conflicted
+++ resolved
@@ -142,35 +142,16 @@
         if discretize_continuous:
             if discretizer == 'quartile':
                 self.discretizer = QuartileDiscretizer(
-<<<<<<< HEAD
-                    training_data,
-                    self.categorical_features,
-                    feature_names,
-                    labels=training_labels)
-            elif discretizer == 'decile':
-                self.discretizer = DecileDiscretizer(
-                    training_data,
-                    self.categorical_features,
-                    feature_names,
-                    labels=training_labels)
-            elif discretizer == 'entropy':
-                self.discretizer = EntropyDiscretizer(
-                    training_data,
-                    self.categorical_features,
-                    feature_names,
-                    labels=training_labels)
-=======
                     training_data, self.categorical_features,
-                    self.feature_names, labels=training_labels)
+                    self.feature_names,labels=training_labels)
             elif discretizer == 'decile':
                 self.discretizer = DecileDiscretizer(
                     training_data, self.categorical_features,
-                    self.feature_names, labels=training_labels)
+                    self.feature_names,labels=training_labels)
             elif discretizer == 'entropy':
                 self.discretizer = EntropyDiscretizer(
                     training_data, self.categorical_features,
-                    self.feature_names, labels=training_labels)
->>>>>>> 0a5b69b9
+                    self.feature_names,labels=training_labels)
             else:
                 raise ValueError('''Discretizer must be 'quartile',''' +
                                  ''' 'decile' or 'entropy' ''')
@@ -291,12 +272,7 @@
         if feature_names is None:
             feature_names = [str(x) for x in range(data_row.shape[0])]
 
-<<<<<<< HEAD
-        values = self.round_stuff(data_row)
-=======
         values = ['%.2f' % a for a in data_row]
-
->>>>>>> 0a5b69b9
         for i in self.categorical_features:
             if self.discretizer is not None and i in self.discretizer.lambdas:
                 continue
@@ -408,10 +384,7 @@
                 takes a numpy array and expected values.  For
                 ScikitRegressors , this is classifier.predict.
         """
-<<<<<<< HEAD
-=======
-
->>>>>>> 0a5b69b9
+
         data, inverse = self.__data_inverse(data_row, num_samples)
 
         scaled_data = (data - self.scaler.mean_) / self.scaler.scale_
@@ -428,7 +401,6 @@
         max_y = max(yss)
 
         if not isinstance(yss, np.ndarray):
-<<<<<<< HEAD
             raise LimeError(
                 "Your model needs to output numpy arrays")
 
@@ -442,24 +414,8 @@
                     "Your regressor model is outputting arrays"
                     "with {} dimensions".format(len(yss.shape)))
 
-        yss = yss[:, np.newaxis]  # add a dimension
-=======
-            raise(ValueError("Your model needs to output numpy arrays"))
-
-        # if predictions are a single column, then either the model is a predict_proba
-        # with only a single class (where probabilities are all one),
-        # or the model is predicting the most likely class. We will assume
-        # its the latter case, but perhaps we eventually want to check for the former case.
-        # We should use the skater.ModelObject to abstract this stuff.
-        if len(yss.shape) == 1:
-            pass
-        else:
-            raise(ValueError("Your regressor model is outputting "
-                             "arrays with {} dimensions".format(len(yss.shape))))
-
         # add a dimension
         yss = yss[:, np.newaxis]
->>>>>>> 0a5b69b9
 
         feature_names = copy.deepcopy(self.feature_names)
 
@@ -505,8 +461,6 @@
 
         ret_exp.intercept[0] = ret_exp.intercept[1]
         ret_exp.local_exp[0] = [(i, -1 * j) for i, j in ret_exp.local_exp[1]]
-<<<<<<< HEAD
-=======
 
         return ret_exp
 
@@ -631,7 +585,6 @@
             An Explanation object (see explanation.py) with the corresponding
             explanations.
         """
->>>>>>> 0a5b69b9
 
         # Flatten input so that the normal explainer can handle it
         data_row = data_row.T.reshape(self.n_timesteps * self.n_features)
