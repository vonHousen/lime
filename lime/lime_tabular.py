"""
Functions for explaining classifiers that use tabular data (matrices).
"""
import collections
import json
import copy

import inspect
import numpy as np
import sklearn
import sklearn.preprocessing
from sklearn.linear_model import Ridge

from . import lime_base
from . import explanation

class TableDomainMapper(explanation.DomainMapper):
    """Maps feature ids to names, generates table views, etc"""
    def __init__(self, feature_names, feature_values, scaled_row, categorical_features, discretized_feature_names=None):
        """Init.

        Args:
            feature_names: list of feature names, in order
            feature_values: list of strings with the values of the original row
            scaled_row: scaled row
            categorical_features: list of categorical features ids (ints)
        """
        self.exp_feature_names = feature_names
        self.discretized_feature_names = discretized_feature_names
        self.feature_names = feature_names
        self.feature_values = feature_values
        self.scaled_row = scaled_row
        self.all_categorical = len(categorical_features) == len(scaled_row)
        self.categorical_features = categorical_features
    def map_exp_ids(self, exp):
        """Maps ids to feature names.

        Args:
            exp: list of tuples [(id, weight), (id,weight)]

        Returns:
            list of tuples (feature_name, weight)
        """
        names = self.exp_feature_names
        if self.discretized_feature_names is not None:
            names = self.discretized_feature_names
        return [(names[x[0]], x[1]) for x in exp]
    def visualize_instance_html(self,
                                exp,
                                label,
                                div_name,
                                exp_object_name,
                                show_table=True,
                                show_all=False):
        """Shows the current example in a table format.

        Args:
             exp: list of tuples [(id, weight), (id,weight)]
             label: label id (integer)
             div_name: name of div object to be used for rendering(in js)
             exp_object_name: name of js explanation object
             show_table: if False, don't show table visualization.
             show_all: if True, show zero-weighted features in the table.
        """
        if not show_table:
            return ''
        weights = [0] * len(self.feature_names)
        for x in exp:
            weights[x[0]] = x[1]
        out_list = list(zip(self.exp_feature_names, self.feature_values,
                        weights))
        if not show_all:
            out_list = [out_list[x[0]] for x in exp]
        ret = u'''
            %s.show_raw_tabular(%s, %d, %s);
        ''' % (exp_object_name, json.dumps(out_list), label, div_name)
        return ret

class LimeTabularExplainer(object):
    """Explains predictions on tabular (i.e. matrix) data.
    For numerical features, perturb them by sampling from a Normal(0,1) and
    doing the inverse operation of mean-centering and scaling, according to the
    means and stds in the training data. For categorical features, perturb by
    sampling according to the training distribution, and making a binary feature
    that is 1 when the value is the same as the instance being explained."""
    def __init__(self, training_data, feature_names=None, categorical_features=None,
                 categorical_names=None, kernel_width=3, verbose=False,
                 class_names=None, feature_selection='auto',
                 discretize_continuous=True):
        """Init function.

        Args:
            training_data: numpy 2d array
            feature_names: list of names (strings) corresponding to the columns
                in the training data.
            categorical_features: list of indices (ints) corresponding to the
                categorical columns. Everything else will be considered
                continuous.
            categorical_names: map from int to list of names, where
                categorical_names[x][y] represents the name of the yth value of
                column x.
            kernel_width: kernel width for the exponential kernel
            verbose: if true, print local prediction values from linear model
            class_names: list of class names, ordered according to whatever the
                classifier is using. If not present, class names will be '0',
                '1', ...
            feature_selection: feature selection method. can be
                'forward_selection', 'lasso_path', 'none' or 'auto'.
                See function 'explain_instance_with_data' in lime_base.py for
                details on what each of the options does.
            discretize_continuous: if True, all non-categorical features will be
                discretized into quartiles.
        """
        self.categorical_names = categorical_names
        self.categorical_features = categorical_features
        if self.categorical_names is None:
            self.categorical_names = {}
        if self.categorical_features is None:
            self.categorical_features = []
        self.discretizer = None
        if discretize_continuous:
            self.discretizer = QuartileDiscretizer(training_data, self.categorical_features, feature_names)
            self.categorical_features = range(training_data.shape[1])
            discretized_training_data = self.discretizer.discretize(training_data)

        kernel = lambda d: np.sqrt(np.exp(-(d**2) / kernel_width ** 2))
        self.feature_selection = feature_selection
        self.base = lime_base.LimeBase(kernel, verbose)
        self.scaler = None
        self.class_names = class_names
        self.feature_names = feature_names
        self.scaler = sklearn.preprocessing.StandardScaler(with_mean=False)
        self.scaler.fit(training_data)
        self.feature_values = {}
        self.feature_frequencies = {}

        for feature in self.categorical_features:
            feature_count = collections.defaultdict(lambda: 0.0)
            column = training_data[:, feature]
            if self.discretizer is not None:
                column = discretized_training_data[:, feature]
                feature_count[0] = 0.
                feature_count[1] = 0.
                feature_count[2] = 0.
                feature_count[3] = 0.
            for value in column:
                feature_count[value] += 1
            values, frequencies = map(list, zip(*(feature_count.items())))
            #print feature, values, frequencies
            self.feature_values[feature] = values
            self.feature_frequencies[feature] = (np.array(frequencies) /
                                                 sum(frequencies))
            self.scaler.mean_[feature] = 0
            self.scaler.scale_[feature] = 1
            #print self.feature_frequencies

    def explain_instance(self, data_row, classifier_fn, labels=(1,),
<<<<<<< HEAD
                         top_labels=None, num_features=10, num_samples=5000, distance_metric='euclidean'):
=======
                         top_labels=None, num_features=10, num_samples=5000, model_regressor=None):
>>>>>>> 4d06481f
        """Generates explanations for a prediction.

        First, we generate neighborhood data by randomly perturbing features from
        the instance (see __data_inverse). We then learn locally weighted linear
        models on this neighborhood data to explain each of the classes in an
        interpretable way (see lime_base.py).

        Args:
            data_row: 1d numpy array, corresponding to a row
            classifier_fn: classifier prediction probability function, which
                takes a string and outputs prediction probabilities.  For
                ScikitClassifiers , this is classifier.predict_proba.
            labels: iterable with labels to be explained.
            top_labels: if not None, ignore labels and produce explanations for
                the K labels with highest prediction probabilities, where K is
                this parameter.
            num_features: maximum number of features present in explanation
            num_samples: size of the neighborhood to learn the linear model
<<<<<<< HEAD
            distance_metric: the distance metric to use for weights.
=======
            model_regressor: class of the regressor to use in explanation. Defaults to Ridge in LimeBase
>>>>>>> 4d06481f

        Returns:
            An Explanation object (see explanation.py) with the corresponding
            explanations.
        """
        data, inverse = self.__data_inverse(data_row, num_samples)
        scaled_data = (data - self.scaler.mean_) / self.scaler.scale_

        # new method, using sklearn's pairwise_distance to expose more options
        distances = sklearn.metrics.pairwise_distances(
            scaled_data,
            scaled_data[0].reshape(1, -1),
            metric=distance_metric
        ).ravel()

        yss = classifier_fn(inverse)
        if self.class_names is None:
            self.class_names = [str(x) for x in range(yss[0].shape[0])]
        else:
            self.class_names = list(self.class_names)
        feature_names = copy.deepcopy(self.feature_names)
        if feature_names is None:
            feature_names = [str(x) for x in range(data_row.shape[0])]
        round_stuff = lambda x: ['%.2f' % a for a in x]
        values = round_stuff(data_row)
        for i in self.categorical_features:
            if self.discretizer is not None and i in self.discretizer.lambdas:
                continue
            name = int(data_row[i])
            if i in self.categorical_names:
                name = self.categorical_names[i][name]
            feature_names[i] = '%s=%s' % (feature_names[i], name)
            values[i] = 'True'
        categorical_features = self.categorical_features
        discretized_feature_names=None
        if self.discretizer is not None:
            categorical_features = range(data.shape[1])
            discretized_instance = self.discretizer.discretize(data_row)
            discretized_feature_names = copy.deepcopy(feature_names)
            for f in self.discretizer.names:
                discretized_feature_names[f] = self.discretizer.names[f][int(discretized_instance[f])]
                #values[f] = 'True'

        domain_mapper = TableDomainMapper(
            feature_names, values, scaled_data[0],
            categorical_features=categorical_features,
            discretized_feature_names=discretized_feature_names)
        ret_exp = explanation.Explanation(domain_mapper=domain_mapper,
                                          class_names=self.class_names)
        ret_exp.predict_proba = yss[0]
        if top_labels:
            labels = np.argsort(yss[0])[-top_labels:]
            ret_exp.top_labels = list(labels)
            ret_exp.top_labels.reverse()
        for label in labels:
            ret_exp.intercept[label], ret_exp.local_exp[label], ret_exp.score = self.base.explain_instance_with_data(
                scaled_data, yss, distances, label, num_features,
                model_regressor=model_regressor,
                feature_selection=self.feature_selection)
        return ret_exp

    def __data_inverse(self,
                       data_row,
                       num_samples):
        """Generates a neighborhood around a prediction.

        For numerical features, perturb them by sampling from a Normal(0,1) and
        doing the inverse operation of mean-centering and scaling, according to
        the means and stds in the training data. For categorical features,
        perturb by sampling according to the training distribution, and making a
        binary feature that is 1 when the value is the same as the instance
        being explained.

        Args:
            data_row: 1d numpy array, corresponding to a row
            num_samples: size of the neighborhood to learn the linear model

        Returns:
            A tuple (data, inverse), where:
                data: dense num_samples * K matrix, where categorical features
                are encoded with either 0 (not equal to the corresponding value
                in data_row) or 1. The first row is the original instance.
                inverse: same as data, except the categorical features are not
                binary, but categorical (as the original data)
        """
        data = np.zeros((num_samples, data_row.shape[0]))
        categorical_features = range(data_row.shape[0])
        if self.discretizer is None:
            data = np.random.normal(0, 1, num_samples * data_row.shape[0]).reshape(
                num_samples, data_row.shape[0])
            data = data * self.scaler.scale_ + self.scaler.mean_
            categorical_features = self.categorical_features
            first_row = data_row
        else:
            first_row = self.discretizer.discretize(data_row)
        data[0] = data_row.copy()
        inverse = data.copy()
        for column in categorical_features:
            values = self.feature_values[column]
            freqs = self.feature_frequencies[column]
            #print self.feature_frequencies[column], column
            inverse_column = np.random.choice(values, size=num_samples, replace=True, p=freqs)
            binary_column = np.array([1 if x == first_row[column] else 0 for x in inverse_column])
            binary_column[0] = 1
            inverse_column[0] = data[0, column]
            data[:, column] = binary_column
            inverse[:, column] = inverse_column
            # if column not in self.categorical_features:
            #     print values, column,
            #     print inverse[1:, column]
        if self.discretizer is not None:
            inverse[1:] = self.discretizer.undiscretize(inverse[1:])
        inverse[0] = data_row
        #print zip(inverse[:,10], data[:,10])
        return data, inverse

class QuartileDiscretizer:
    """Discretizes data into quartiles."""
    def __init__(self, data, categorical_features, feature_names):
        """Initializer

        Args:
            data: numpy 2d array
            categorical_features: list of indices (ints) corresponding to the
                categorical columns. These features will not be discretized.
                Everything else will be considered continuous, and will be
                discretized.
            categorical_names: map from int to list of names, where
                categorical_names[x][y] represents the name of the yth value of
                column x.
            feature_names: list of names (strings) corresponding to the columns
                in the training data.
        """
        to_discretize = [x for x in range(data.shape[1]) if x not in categorical_features]
        self.names = {}
        self.lambdas = {}
        self.ranges = {}
        self.means = {}
        self.stds = {}
        self.mins = {}
        self.maxs = {}
        for feature in to_discretize:
            qts = np.percentile(data[:,feature], [25, 50, 75])
            boundaries = np.min(data[:, feature]), np.max(data[:, feature])
            name = feature_names[feature]
            self.names[feature] = ['%s <= %.2f' % (name, qts[0]), '%.2f < %s <= %.2f' % (qts[0], name, qts[1]), '%.2f < %s <= %.2f' % (qts[1], name, qts[2]), '%s > %.2f' % (name, qts[2])]
            self.lambdas[feature] = lambda x, qts=qts: np.searchsorted(qts, x)
            discretized = self.lambdas[feature](data[:, feature])
            self.means[feature] = []
            self.stds[feature] = []
            for x in range(4):
                selection = data[discretized == x, feature]
                mean = 0 if len(selection) == 0 else np.mean(selection)
                self.means[feature].append(mean)
                std = 0 if len(selection) == 0 else np.std(selection)
                std += 0.00000000001
                self.stds[feature].append(std)
            self.mins[feature] = [boundaries[0], qts[0], qts[1], qts[2]]
            self.maxs[feature] = [qts[0], qts[1],qts[2], boundaries[1]]
    def discretize(self, data):
        """Discretizes the data.

        Args:
            data: numpy 2d or 1d array

        Returns:
            numpy array of same dimension, discretized.
        """
        ret = data.copy()
        for feature in self.lambdas:
            if len(data.shape) == 1:
                ret[feature] = int(self.lambdas[feature](ret[feature]))
            else:
                ret[:,feature] = self.lambdas[feature](ret[:,feature]).astype(int)
        return ret
    def undiscretize(self, data):
        ret = data.copy()
        for feature in self.means:
            mins = self.mins[feature]
            maxs = self.maxs[feature]
            means = self.means[feature]
            stds = self.stds[feature]
            get_inverse = lambda q: max(mins[q], min(np.random.normal(means[q], stds[q]), maxs[q]))
            if len(data.shape) == 1:
                q = int(ret[feature])
                ret[feature] = get_inverse(q)
            else:
                ret[:,feature] = [get_inverse(int(x)) for x in ret[:, feature]]
        return ret<|MERGE_RESOLUTION|>--- conflicted
+++ resolved
@@ -4,13 +4,9 @@
 import collections
 import json
 import copy
-
-import inspect
 import numpy as np
 import sklearn
 import sklearn.preprocessing
-from sklearn.linear_model import Ridge
-
 from . import lime_base
 from . import explanation
 
@@ -155,11 +151,8 @@
             #print self.feature_frequencies
 
     def explain_instance(self, data_row, classifier_fn, labels=(1,),
-<<<<<<< HEAD
-                         top_labels=None, num_features=10, num_samples=5000, distance_metric='euclidean'):
-=======
-                         top_labels=None, num_features=10, num_samples=5000, model_regressor=None):
->>>>>>> 4d06481f
+                         top_labels=None, num_features=10, num_samples=5000,
+                         distance_metric='euclidean', model_regressor=None):
         """Generates explanations for a prediction.
 
         First, we generate neighborhood data by randomly perturbing features from
@@ -178,11 +171,10 @@
                 this parameter.
             num_features: maximum number of features present in explanation
             num_samples: size of the neighborhood to learn the linear model
-<<<<<<< HEAD
             distance_metric: the distance metric to use for weights.
-=======
-            model_regressor: class of the regressor to use in explanation. Defaults to Ridge in LimeBase
->>>>>>> 4d06481f
+            model_regressor: sklearn regressor to use in explanation. Defaults to Ridge
+            regression in LimeBase. Must have model_regressor.coef_ and
+            'sample_weight' as a parameter to model_regressor.fit()
 
         Returns:
             An Explanation object (see explanation.py) with the corresponding
